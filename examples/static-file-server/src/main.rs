//! Run with
//!
//! ```not_rust
//! cd examples && cargo run -p example-static-file-server
//! ```

use axum::{
    body::Body,
    handler::HandlerWithoutStateExt,
    http::{Request, StatusCode},
    routing::get,
    Router,
};
use std::net::SocketAddr;
use tower::ServiceExt;
use tower_http::{
    services::{ServeDir, ServeFile},
    trace::TraceLayer,
};
use tracing_subscriber::{layer::SubscriberExt, util::SubscriberInitExt};

#[tokio::main]
async fn main() {
    tracing_subscriber::registry()
        .with(
            tracing_subscriber::EnvFilter::try_from_default_env()
                .unwrap_or_else(|_| "example_static_file_server=debug,tower_http=debug".into()),
        )
        .with(tracing_subscriber::fmt::layer())
        .init();

    tokio::join!(
        serve(using_serve_dir(), 3001),
        serve(using_serve_dir_with_assets_fallback(), 3002),
        serve(using_serve_dir_only_from_root_via_fallback(), 3003),
        serve(using_serve_dir_with_handler_as_service(), 3004),
        serve(two_serve_dirs(), 3005),
        serve(calling_serve_dir_from_a_handler(), 3006),
    );
}

fn using_serve_dir() -> Router {
    // serve the file in the "assets" directory under `/assets`
    Router::new().nest_service("/assets", ServeDir::new("assets"))
}

fn using_serve_dir_with_assets_fallback() -> Router {
    // `ServeDir` allows setting a fallback if an asset is not found
    // so with this `GET /assets/doesnt-exist.jpg` will return `index.html`
    // rather than a 404
    let serve_dir = ServeDir::new("assets").not_found_service(ServeFile::new("assets/index.html"));

    Router::new()
        .route("/foo", get(|| async { "Hi from /foo" }))
        .nest_service("/assets", serve_dir.clone())
        .fallback_service(serve_dir)
}

fn using_serve_dir_only_from_root_via_fallback() -> Router {
    // you can also serve the assets directly from the root (not nested under `/assets`)
    // by only setting a `ServeDir` as the fallback
    let serve_dir = ServeDir::new("assets").not_found_service(ServeFile::new("assets/index.html"));

    Router::new()
        .route("/foo", get(|| async { "Hi from /foo" }))
        .fallback_service(serve_dir)
}

fn using_serve_dir_with_handler_as_service() -> Router {
    async fn handle_404() -> (StatusCode, &'static str) {
        (StatusCode::NOT_FOUND, "Not found")
    }

<<<<<<< HEAD
    // you can convert handler function to service
    let service = tower::ServiceExt::<Request<Body>>::map_err(
        handle_404.into_service(),
        |err| -> std::io::Error { match err {} },
    );

    let serve_dir = ServeDir::new("assets").not_found_service(service);
    let serve_dir = get_service(serve_dir).handle_error(handle_error);
=======
    let serve_dir = ServeDir::new("assets").not_found_service(handle_404.into_service());
>>>>>>> 813dbac4

    Router::new()
        .route("/foo", get(|| async { "Hi from /foo" }))
        .fallback_service(serve_dir)
}

fn two_serve_dirs() -> Router {
    // you can also have two `ServeDir`s nested at different paths
    let serve_dir_from_assets = ServeDir::new("assets");
    let serve_dir_from_dist = ServeDir::new("dist");

    Router::new()
        .nest_service("/assets", serve_dir_from_assets)
        .nest_service("/dist", serve_dir_from_dist)
}

#[allow(clippy::let_and_return)]
fn calling_serve_dir_from_a_handler() -> Router {
    // via `tower::Service::call`, or more conveniently `tower::ServiceExt::oneshot` you can
    // call `ServeDir` yourself from a handler
    Router::new().nest_service(
        "/foo",
        get(|request: Request<Body>| async {
            let service = ServeDir::new("assets");
            let result = service.oneshot(request).await;
            result
        }),
    )
}

async fn serve(app: Router, port: u16) {
    let addr = SocketAddr::from(([127, 0, 0, 1], port));
    tracing::debug!("listening on {}", addr);
    axum::Server::bind(&addr)
        .serve(app.layer(TraceLayer::new_for_http()).into_make_service())
        .await
        .unwrap();
}<|MERGE_RESOLUTION|>--- conflicted
+++ resolved
@@ -71,7 +71,6 @@
         (StatusCode::NOT_FOUND, "Not found")
     }
 
-<<<<<<< HEAD
     // you can convert handler function to service
     let service = tower::ServiceExt::<Request<Body>>::map_err(
         handle_404.into_service(),
@@ -79,10 +78,6 @@
     );
 
     let serve_dir = ServeDir::new("assets").not_found_service(service);
-    let serve_dir = get_service(serve_dir).handle_error(handle_error);
-=======
-    let serve_dir = ServeDir::new("assets").not_found_service(handle_404.into_service());
->>>>>>> 813dbac4
 
     Router::new()
         .route("/foo", get(|| async { "Hi from /foo" }))
