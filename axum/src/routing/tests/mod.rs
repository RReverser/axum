use crate::{
    body::{Bytes, Empty},
    error_handling::HandleErrorLayer,
    extract::{self, Path},
    handler::Handler,
    response::IntoResponse,
    routing::{delete, get, get_service, on, on_service, patch, patch_service, post, MethodFilter},
    test_helpers::*,
    BoxError, Json, Router,
};
use http::{header::CONTENT_LENGTH, HeaderMap, Request, Response, StatusCode, Uri};
use hyper::Body;
use serde_json::json;
use std::{
    convert::Infallible,
    future::{ready, Ready},
    sync::atomic::{AtomicUsize, Ordering},
    task::{Context, Poll},
    time::Duration,
};
use tower::{service_fn, timeout::TimeoutLayer, ServiceBuilder, ServiceExt};
use tower_http::{auth::RequireAuthorizationLayer, limit::RequestBodyLimitLayer};
use tower_service::Service;

mod fallback;
mod get_to_head;
mod handle_error;
mod merge;
mod nest;

#[tokio::test]
async fn hello_world() {
    async fn root(_: Request<Body>) -> &'static str {
        "Hello, World!"
    }

    async fn foo(_: Request<Body>) -> &'static str {
        "foo"
    }

    async fn users_create(_: Request<Body>) -> &'static str {
        "users#create"
    }

    let app = Router::new()
        .route("/", get(root).post(foo))
        .route("/users", post(users_create));

    let client = TestClient::new(app);

    let res = client.get("/").send().await;
    let body = res.text().await;
    assert_eq!(body, "Hello, World!");

    let res = client.post("/").send().await;
    let body = res.text().await;
    assert_eq!(body, "foo");

    let res = client.post("/users").send().await;
    let body = res.text().await;
    assert_eq!(body, "users#create");
}

#[tokio::test]
async fn routing() {
    let app = Router::new()
        .route(
            "/users",
            get(|_: Request<Body>| async { "users#index" })
                .post(|_: Request<Body>| async { "users#create" }),
        )
        .route("/users/:id", get(|_: Request<Body>| async { "users#show" }))
        .route(
            "/users/:id/action",
            get(|_: Request<Body>| async { "users#action" }),
        );

    let client = TestClient::new(app);

    let res = client.get("/").send().await;
    assert_eq!(res.status(), StatusCode::NOT_FOUND);

    let res = client.get("/users").send().await;
    assert_eq!(res.status(), StatusCode::OK);
    assert_eq!(res.text().await, "users#index");

    let res = client.post("/users").send().await;
    assert_eq!(res.status(), StatusCode::OK);
    assert_eq!(res.text().await, "users#create");

    let res = client.get("/users/1").send().await;
    assert_eq!(res.status(), StatusCode::OK);
    assert_eq!(res.text().await, "users#show");

    let res = client.get("/users/1/action").send().await;
    assert_eq!(res.status(), StatusCode::OK);
    assert_eq!(res.text().await, "users#action");
}

#[tokio::test]
async fn router_type_doesnt_change() {
    let app: Router = Router::new()
        .route(
            "/",
            on(MethodFilter::GET, |_: Request<Body>| async {
                "hi from GET"
            })
            .on(MethodFilter::POST, |_: Request<Body>| async {
                "hi from POST"
            }),
        )
        .layer(tower_http::compression::CompressionLayer::new());

    let client = TestClient::new(app);

    let res = client.get("/").send().await;
    assert_eq!(res.status(), StatusCode::OK);
    assert_eq!(res.text().await, "hi from GET");

    let res = client.post("/").send().await;
    assert_eq!(res.status(), StatusCode::OK);
    assert_eq!(res.text().await, "hi from POST");
}

#[tokio::test]
async fn routing_between_services() {
    use std::convert::Infallible;
    use tower::service_fn;

    async fn handle(_: Request<Body>) -> &'static str {
        "handler"
    }

    let app = Router::new()
        .route(
            "/one",
            get_service(service_fn(|_: Request<Body>| async {
                Ok::<_, Infallible>(Response::new(Body::from("one get")))
            }))
            .post_service(service_fn(|_: Request<Body>| async {
                Ok::<_, Infallible>(Response::new(Body::from("one post")))
            }))
            .on_service(
                MethodFilter::PUT,
                service_fn(|_: Request<Body>| async {
                    Ok::<_, Infallible>(Response::new(Body::from("one put")))
                }),
            ),
        )
        .route("/two", on_service(MethodFilter::GET, handle.into_service()));

    let client = TestClient::new(app);

    let res = client.get("/one").send().await;
    assert_eq!(res.status(), StatusCode::OK);
    assert_eq!(res.text().await, "one get");

    let res = client.post("/one").send().await;
    assert_eq!(res.status(), StatusCode::OK);
    assert_eq!(res.text().await, "one post");

    let res = client.put("/one").send().await;
    assert_eq!(res.status(), StatusCode::OK);
    assert_eq!(res.text().await, "one put");

    let res = client.get("/two").send().await;
    assert_eq!(res.status(), StatusCode::OK);
    assert_eq!(res.text().await, "handler");
}

#[tokio::test]
async fn middleware_on_single_route() {
    use tower::ServiceBuilder;
    use tower_http::{compression::CompressionLayer, trace::TraceLayer};

    async fn handle(_: Request<Body>) -> &'static str {
        "Hello, World!"
    }

    let app = Router::new().route(
        "/",
        get(handle.layer(
            ServiceBuilder::new()
                .layer(TraceLayer::new_for_http())
                .layer(CompressionLayer::new())
                .into_inner(),
        )),
    );

    let client = TestClient::new(app);

    let res = client.get("/").send().await;
    let body = res.text().await;

    assert_eq!(body, "Hello, World!");
}

#[tokio::test]
async fn service_in_bottom() {
    async fn handler(_req: Request<Body>) -> Result<Response<Body>, Infallible> {
        Ok(Response::new(hyper::Body::empty()))
    }

    let app = Router::new().route("/", get_service(service_fn(handler)));

    TestClient::new(app);
}

#[tokio::test]
async fn wrong_method_handler() {
    let app = Router::new()
        .route("/", get(|| async {}).post(|| async {}))
        .route("/foo", patch(|| async {}));

    let client = TestClient::new(app);

    let res = client.patch("/").send().await;
    assert_eq!(res.status(), StatusCode::METHOD_NOT_ALLOWED);

    let res = client.patch("/foo").send().await;
    assert_eq!(res.status(), StatusCode::OK);

    let res = client.post("/foo").send().await;
    assert_eq!(res.status(), StatusCode::METHOD_NOT_ALLOWED);

    let res = client.get("/bar").send().await;
    assert_eq!(res.status(), StatusCode::NOT_FOUND);
}

#[tokio::test]
async fn wrong_method_service() {
    #[derive(Clone)]
    struct Svc;

    impl<R> Service<R> for Svc {
        type Response = Response<Empty<Bytes>>;
        type Error = Infallible;
        type Future = Ready<Result<Self::Response, Self::Error>>;

        fn poll_ready(&mut self, _cx: &mut Context<'_>) -> Poll<Result<(), Self::Error>> {
            Poll::Ready(Ok(()))
        }

        fn call(&mut self, _req: R) -> Self::Future {
            ready(Ok(Response::new(Empty::new())))
        }
    }

    let app = Router::new()
        .route("/", get_service(Svc).post_service(Svc))
        .route("/foo", patch_service(Svc));

    let client = TestClient::new(app);

    let res = client.patch("/").send().await;
    assert_eq!(res.status(), StatusCode::METHOD_NOT_ALLOWED);

    let res = client.patch("/foo").send().await;
    assert_eq!(res.status(), StatusCode::OK);

    let res = client.post("/foo").send().await;
    assert_eq!(res.status(), StatusCode::METHOD_NOT_ALLOWED);

    let res = client.get("/bar").send().await;
    assert_eq!(res.status(), StatusCode::NOT_FOUND);
}

#[tokio::test]
async fn multiple_methods_for_one_handler() {
    async fn root(_: Request<Body>) -> &'static str {
        "Hello, World!"
    }

    let app = Router::new().route("/", on(MethodFilter::GET | MethodFilter::POST, root));

    let client = TestClient::new(app);

    let res = client.get("/").send().await;
    assert_eq!(res.status(), StatusCode::OK);

    let res = client.post("/").send().await;
    assert_eq!(res.status(), StatusCode::OK);
}

#[tokio::test]
async fn wildcard_sees_whole_url() {
    let app = Router::new().route("/api/*rest", get(|uri: Uri| async move { uri.to_string() }));

    let client = TestClient::new(app);

    let res = client.get("/api/foo/bar").send().await;
    assert_eq!(res.text().await, "/api/foo/bar");
}

#[tokio::test]
async fn middleware_applies_to_routes_above() {
    let app = Router::new()
        .route("/one", get(std::future::pending::<()>))
        .layer(
            ServiceBuilder::new()
                .layer(HandleErrorLayer::new(|_: BoxError| async move {
                    StatusCode::REQUEST_TIMEOUT
                }))
                .layer(TimeoutLayer::new(Duration::new(0, 0))),
        )
        .route("/two", get(|| async {}));

    let client = TestClient::new(app);

    let res = client.get("/one").send().await;
    assert_eq!(res.status(), StatusCode::REQUEST_TIMEOUT);

    let res = client.get("/two").send().await;
    assert_eq!(res.status(), StatusCode::OK);
}

#[tokio::test]
async fn not_found_for_extra_trailing_slash() {
    let app = Router::new().route("/foo", get(|| async {}));

    let client = TestClient::new(app);

    let res = client.get("/foo/").send().await;
    assert_eq!(res.status(), StatusCode::NOT_FOUND);

    let res = client.get("/foo").send().await;
    assert_eq!(res.status(), StatusCode::OK);
}

#[tokio::test]
async fn not_found_for_missing_trailing_slash() {
    let app = Router::new().route("/foo/", get(|| async {}));

    let client = TestClient::new(app);

    let res = client.get("/foo").send().await;
    assert_eq!(res.status(), StatusCode::NOT_FOUND);
}

#[tokio::test]
async fn with_and_without_trailing_slash() {
    let app = Router::new()
        .route("/foo", get(|| async { "without tsr" }))
        .route("/foo/", get(|| async { "with tsr" }));

    let client = TestClient::new(app);

    let res = client.get("/foo/").send().await;
    assert_eq!(res.status(), StatusCode::OK);
    assert_eq!(res.text().await, "with tsr");

    let res = client.get("/foo").send().await;
    assert_eq!(res.status(), StatusCode::OK);
    assert_eq!(res.text().await, "without tsr");
}

<<<<<<< HEAD
// for https://github.com/tokio-rs/axum/issues/681
#[tokio::test]
async fn with_trailing_slash_post() {
    let app = Router::new().route("/foo", post(|| async {}));

    let client = TestClient::new(app);

    // `TestClient` automatically follows redirects
    let res = client.post("/foo/").send().await;
    assert_eq!(res.status(), StatusCode::PERMANENT_REDIRECT);
    assert_eq!(res.headers().get("location").unwrap(), "/foo");
}

// for https://github.com/tokio-rs/axum/issues/681
#[tokio::test]
async fn without_trailing_slash_post() {
    let app = Router::new().route("/foo/", post(|| async {}));

    let client = TestClient::new(app);

    let res = client.post("/foo").send().await;
    assert_eq!(res.status(), StatusCode::PERMANENT_REDIRECT);
    assert_eq!(res.headers().get("location").unwrap(), "/foo/");
}

=======
// for https://github.com/tokio-rs/axum/issues/420
>>>>>>> a4c82042
#[tokio::test]
async fn wildcard_doesnt_match_just_trailing_slash() {
    let app = Router::new().route(
        "/x/*path",
        get(|Path(path): Path<String>| async move { path }),
    );

<<<<<<< HEAD
=======
    // low level check that the correct redirect happens
    let res = app
        .clone()
        .oneshot(
            Request::builder()
                .method(Method::GET)
                .uri("/user1/repo1/tree")
                .body(Body::empty())
                .unwrap(),
        )
        .await
        .unwrap();
    assert_eq!(res.status(), StatusCode::NOT_FOUND);

    // check that the params are deserialized correctly
>>>>>>> a4c82042
    let client = TestClient::new(app);

    let res = client.get("/x").send().await;
    assert_eq!(res.status(), StatusCode::NOT_FOUND);

    let res = client.get("/x/").send().await;
    assert_eq!(res.status(), StatusCode::NOT_FOUND);

    let res = client.get("/x/foo/bar").send().await;
    assert_eq!(res.status(), StatusCode::OK);
    assert_eq!(res.text().await, "foo/bar");
}

#[tokio::test]
async fn static_and_dynamic_paths() {
    let app = Router::new()
        .route(
            "/:key",
            get(|Path(key): Path<String>| async move { format!("dynamic: {}", key) }),
        )
        .route("/foo", get(|| async { "static" }));

    let client = TestClient::new(app);

    let res = client.get("/bar").send().await;
    assert_eq!(res.text().await, "dynamic: bar");

    let res = client.get("/foo").send().await;
    assert_eq!(res.text().await, "static");
}

#[tokio::test]
#[should_panic(expected = "Paths must start with a `/`. Use \"/\" for root routes")]
async fn empty_route() {
    let app = Router::new().route("", get(|| async {}));
    TestClient::new(app);
}

#[tokio::test]
async fn middleware_still_run_for_unmatched_requests() {
    #[derive(Clone)]
    struct CountMiddleware<S>(S);

    static COUNT: AtomicUsize = AtomicUsize::new(0);

    impl<R, S> Service<R> for CountMiddleware<S>
    where
        S: Service<R>,
    {
        type Response = S::Response;
        type Error = S::Error;
        type Future = S::Future;

        fn poll_ready(&mut self, cx: &mut Context<'_>) -> Poll<Result<(), Self::Error>> {
            self.0.poll_ready(cx)
        }

        fn call(&mut self, req: R) -> Self::Future {
            COUNT.fetch_add(1, Ordering::SeqCst);
            self.0.call(req)
        }
    }

    let app = Router::new()
        .route("/", get(|| async {}))
        .layer(tower::layer::layer_fn(CountMiddleware));

    let client = TestClient::new(app);

    assert_eq!(COUNT.load(Ordering::SeqCst), 0);

    client.get("/").send().await;
    assert_eq!(COUNT.load(Ordering::SeqCst), 1);

    client.get("/not-found").send().await;
    assert_eq!(COUNT.load(Ordering::SeqCst), 2);
}

#[tokio::test]
#[should_panic(
    expected = "Invalid route: `Router::route` cannot be used with `Router`s. Use `Router::nest` instead"
)]
async fn routing_to_router_panics() {
    TestClient::new(Router::new().route("/", Router::new()));
}

#[tokio::test]
async fn route_layer() {
    let app = Router::new()
        .route("/foo", get(|| async {}))
        .route_layer(RequireAuthorizationLayer::bearer("password"));

    let client = TestClient::new(app);

    let res = client
        .get("/foo")
        .header("authorization", "Bearer password")
        .send()
        .await;
    assert_eq!(res.status(), StatusCode::OK);

    let res = client.get("/foo").send().await;
    assert_eq!(res.status(), StatusCode::UNAUTHORIZED);

    let res = client.get("/not-found").send().await;
    assert_eq!(res.status(), StatusCode::NOT_FOUND);

    // it would be nice if this would return `405 Method Not Allowed`
    // but that requires knowing more about which method route we're calling, which we
    // don't know currently since its just a generic `Service`
    let res = client.post("/foo").send().await;
    assert_eq!(res.status(), StatusCode::UNAUTHORIZED);
}

#[tokio::test]
async fn different_methods_added_in_different_routes() {
    let app = Router::new()
        .route("/", get(|| async { "GET" }))
        .route("/", post(|| async { "POST" }));

    let client = TestClient::new(app);

    let res = client.get("/").send().await;
    let body = res.text().await;
    assert_eq!(body, "GET");

    let res = client.post("/").send().await;
    let body = res.text().await;
    assert_eq!(body, "POST");
}

#[tokio::test]
async fn different_methods_added_in_different_routes_deeply_nested() {
    let app = Router::new()
        .route("/foo/bar/baz", get(|| async { "GET" }))
        .nest(
            "/foo",
            Router::new().nest(
                "/bar",
                Router::new().route("/baz", post(|| async { "POST" })),
            ),
        );

    let client = TestClient::new(app);

    let res = client.get("/foo/bar/baz").send().await;
    let body = res.text().await;
    assert_eq!(body, "GET");

    let res = client.post("/foo/bar/baz").send().await;
    let body = res.text().await;
    assert_eq!(body, "POST");
}

#[tokio::test]
#[should_panic(expected = "Cannot merge two `Router`s that both have a fallback")]
async fn merging_routers_with_fallbacks_panics() {
    async fn fallback() {}
    let one = Router::new().fallback(fallback.into_service());
    let two = Router::new().fallback(fallback.into_service());
    TestClient::new(one.merge(two));
}

#[tokio::test]
#[should_panic(expected = "Cannot nest `Router`s that has a fallback")]
async fn nesting_router_with_fallbacks_panics() {
    async fn fallback() {}
    let one = Router::new().fallback(fallback.into_service());
    let app = Router::new().nest("/", one);
    TestClient::new(app);
}

#[tokio::test]
async fn merging_routers_with_same_paths_but_different_methods() {
    let one = Router::new().route("/", get(|| async { "GET" }));
    let two = Router::new().route("/", post(|| async { "POST" }));

    let client = TestClient::new(one.merge(two));

    let res = client.get("/").send().await;
    let body = res.text().await;
    assert_eq!(body, "GET");

    let res = client.post("/").send().await;
    let body = res.text().await;
    assert_eq!(body, "POST");
}

#[tokio::test]
async fn head_content_length_through_hyper_server() {
    let app = Router::new()
        .route("/", get(|| async { "foo" }))
        .route("/json", get(|| async { Json(json!({ "foo": 1 })) }));

    let client = TestClient::new(app);

    let res = client.head("/").send().await;
    assert_eq!(res.headers()["content-length"], "3");
    assert!(res.text().await.is_empty());

    let res = client.head("/json").send().await;
    assert_eq!(res.headers()["content-length"], "9");
    assert!(res.text().await.is_empty());
}

#[tokio::test]
async fn head_content_length_through_hyper_server_that_hits_fallback() {
    let app = Router::new().fallback((|| async { "foo" }).into_service());

    let client = TestClient::new(app);

    let res = client.head("/").send().await;
    assert_eq!(res.headers()["content-length"], "3");
}

#[tokio::test]
async fn head_with_middleware_applied() {
    use tower_http::compression::{predicate::SizeAbove, CompressionLayer};

    let app = Router::new()
        .route("/", get(|| async { "Hello, World!" }))
        .layer(CompressionLayer::new().compress_when(SizeAbove::new(0)));

    let client = TestClient::new(app);

    // send GET request
    let res = client
        .get("/")
        .header("accept-encoding", "gzip")
        .send()
        .await;
    assert_eq!(res.headers()["transfer-encoding"], "chunked");
    // cannot have `transfer-encoding: chunked` and `content-length`
    assert!(!res.headers().contains_key("content-length"));

    // send HEAD request
    let res = client
        .head("/")
        .header("accept-encoding", "gzip")
        .send()
        .await;
    // no response body so no `transfer-encoding`
    assert!(!res.headers().contains_key("transfer-encoding"));
    // no content-length since we cannot know it since the response
    // is compressed
    assert!(!res.headers().contains_key("content-length"));
}

#[tokio::test]
#[should_panic(expected = "Paths must start with a `/`")]
async fn routes_must_start_with_slash() {
    let app = Router::new().route(":foo", get(|| async {}));
    TestClient::new(app);
}

#[tokio::test]
async fn limited_body_with_content_length() {
    const LIMIT: usize = 3;

    let app = Router::new()
        .route(
            "/",
            post(|headers: HeaderMap, _body: Bytes| async move {
                assert!(headers.get(CONTENT_LENGTH).is_some());
            }),
        )
        .layer(RequestBodyLimitLayer::new(LIMIT));

    let client = TestClient::new(app);

    let res = client.post("/").body("a".repeat(LIMIT)).send().await;
    assert_eq!(res.status(), StatusCode::OK);

    let res = client.post("/").body("a".repeat(LIMIT * 2)).send().await;
    assert_eq!(res.status(), StatusCode::PAYLOAD_TOO_LARGE);
}

#[tokio::test]
async fn limited_body_with_streaming_body() {
    const LIMIT: usize = 3;

    let app = Router::new()
        .route(
            "/",
            post(|headers: HeaderMap, _body: Bytes| async move {
                assert!(headers.get(CONTENT_LENGTH).is_none());
            }),
        )
        .layer(RequestBodyLimitLayer::new(LIMIT));

    let client = TestClient::new(app);

    let stream = futures_util::stream::iter(vec![Ok::<_, hyper::Error>("a".repeat(LIMIT))]);
    let res = client
        .post("/")
        .body(Body::wrap_stream(stream))
        .send()
        .await;
    assert_eq!(res.status(), StatusCode::OK);

    let stream = futures_util::stream::iter(vec![Ok::<_, hyper::Error>("a".repeat(LIMIT * 2))]);
    let res = client
        .post("/")
        .body(Body::wrap_stream(stream))
        .send()
        .await;
    assert_eq!(res.status(), StatusCode::PAYLOAD_TOO_LARGE);
}<|MERGE_RESOLUTION|>--- conflicted
+++ resolved
@@ -354,35 +354,7 @@
     assert_eq!(res.text().await, "without tsr");
 }
 
-<<<<<<< HEAD
-// for https://github.com/tokio-rs/axum/issues/681
-#[tokio::test]
-async fn with_trailing_slash_post() {
-    let app = Router::new().route("/foo", post(|| async {}));
-
-    let client = TestClient::new(app);
-
-    // `TestClient` automatically follows redirects
-    let res = client.post("/foo/").send().await;
-    assert_eq!(res.status(), StatusCode::PERMANENT_REDIRECT);
-    assert_eq!(res.headers().get("location").unwrap(), "/foo");
-}
-
-// for https://github.com/tokio-rs/axum/issues/681
-#[tokio::test]
-async fn without_trailing_slash_post() {
-    let app = Router::new().route("/foo/", post(|| async {}));
-
-    let client = TestClient::new(app);
-
-    let res = client.post("/foo").send().await;
-    assert_eq!(res.status(), StatusCode::PERMANENT_REDIRECT);
-    assert_eq!(res.headers().get("location").unwrap(), "/foo/");
-}
-
-=======
 // for https://github.com/tokio-rs/axum/issues/420
->>>>>>> a4c82042
 #[tokio::test]
 async fn wildcard_doesnt_match_just_trailing_slash() {
     let app = Router::new().route(
@@ -390,24 +362,6 @@
         get(|Path(path): Path<String>| async move { path }),
     );
 
-<<<<<<< HEAD
-=======
-    // low level check that the correct redirect happens
-    let res = app
-        .clone()
-        .oneshot(
-            Request::builder()
-                .method(Method::GET)
-                .uri("/user1/repo1/tree")
-                .body(Body::empty())
-                .unwrap(),
-        )
-        .await
-        .unwrap();
-    assert_eq!(res.status(), StatusCode::NOT_FOUND);
-
-    // check that the params are deserialized correctly
->>>>>>> a4c82042
     let client = TestClient::new(app);
 
     let res = client.get("/x").send().await;
